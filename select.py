--- conflicted
+++ resolved
@@ -1,12 +1,7 @@
 """Functions for conveniently selecting nodes and elements.
 
 """
-<<<<<<< HEAD
-
-from math import degrees, radians
-=======
 from math import degrees, inf, radians
->>>>>>> 0a34a635
 import operator
 from copy import copy
 
